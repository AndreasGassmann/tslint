/**
 * @license
 * Copyright 2016 Palantir Technologies, Inc.
 *
 * Licensed under the Apache License, Version 2.0 (the "License");
 * you may not use this file except in compliance with the License.
 * You may obtain a copy of the License at
 *
 *     http://www.apache.org/licenses/LICENSE-2.0
 *
 * Unless required by applicable law or agreed to in writing, software
 * distributed under the License is distributed on an "AS IS" BASIS,
 * WITHOUT WARRANTIES OR CONDITIONS OF ANY KIND, either express or implied.
 * See the License for the specific language governing permissions and
 * limitations under the License.
 */

import * as colors from "colors";
import * as diff from "diff";
import * as fs from "fs";
import * as glob from "glob";
import * as path from "path";
import * as ts from "typescript";

import {Fix} from "./language/rule/rule";
import {createCompilerOptions} from "./language/utils";
import {LintError} from "./test/lintError";
import * as parse from "./test/parse";
import * as Linter from "./tslint";

const MARKUP_FILE_EXTENSION = ".lint";
const FIXES_FILE_EXTENSION = ".fix";

export interface TestResult {
    directory: string;
    results: {
        [fileName: string]: {
            errorsFromLinter: LintError[];
            errorsFromMarkup: LintError[];
            fixesFromLinter: string;
            fixesFromMarkup: string;
            markupFromLinter: string;
            markupFromMarkup: string;
        }
    };
}

export function runTest(testDirectory: string, rulesDirectory?: string | string[]): TestResult {
    const filesToLint = glob.sync(path.join(testDirectory, `**/*${MARKUP_FILE_EXTENSION}`));
    const tslintConfig = Linter.findConfiguration(path.join(testDirectory, "tslint.json"), null);
    const results: TestResult = { directory: testDirectory, results: {} };

    for (const fileToLint of filesToLint) {
        const fileBasename = path.basename(fileToLint, MARKUP_FILE_EXTENSION);
        const fileCompileName = fileBasename.replace(/\.lint$/, "");
        const fileText = fs.readFileSync(fileToLint, "utf8");
        const fileTextWithoutMarkup = parse.removeErrorMarkup(fileText);
        const errorsFromMarkup = parse.parseErrorsFromMarkup(fileText);

        let program: ts.Program;
        if (tslintConfig.linterOptions && tslintConfig.linterOptions.typeCheck) {
            const compilerOptions = createCompilerOptions();
            const compilerHost: ts.CompilerHost = {
                fileExists: () => true,
                getCanonicalFileName: (filename: string) => filename,
                getCurrentDirectory: () => "",
                getDefaultLibFileName: () => ts.getDefaultLibFileName(compilerOptions),
<<<<<<< HEAD
                getDirectories: () => [],
=======
                // TODO: include this field when compiling with TS 2.0
                // getDirectories: (path: string) => [],
>>>>>>> 439d7401
                getNewLine: () => "\n",
                getSourceFile(filenameToGet: string) {
                    if (filenameToGet === this.getDefaultLibFileName()) {
                        const fileText = fs.readFileSync(ts.getDefaultLibFilePath(compilerOptions)).toString();
                        return ts.createSourceFile(filenameToGet, fileText, compilerOptions.target);
                    } else if (filenameToGet === fileCompileName) {
                        return ts.createSourceFile(fileBasename, fileTextWithoutMarkup, compilerOptions.target, true);
                    }
                },
                readFile: () => null,
                useCaseSensitiveFileNames: () => true,
                writeFile: () => null,
            };

            program = ts.createProgram([fileCompileName], compilerOptions, compilerHost);
            // perform type checking on the program, updating nodes with symbol table references
            ts.getPreEmitDiagnostics(program);
        }

        const lintOptions = {
            configuration: tslintConfig,
            formatter: "prose",
            formattersDirectory: "",
            rulesDirectory,
        };
        const linter = new Linter(fileBasename, fileTextWithoutMarkup, lintOptions, program);
        const failures = linter.lint().failures;
        const errorsFromLinter: LintError[] = failures.map((failure) => {
            const startLineAndCharacter = failure.getStartPosition().getLineAndCharacter();
            const endLineAndCharacter = failure.getEndPosition().getLineAndCharacter();

            return {
                endPos: {
                    col: endLineAndCharacter.character,
                    line: endLineAndCharacter.line,
                },
                message: failure.getFailure(),
                startPos: {
                    col: startLineAndCharacter.character,
                    line: startLineAndCharacter.line,
                },
            };
        });

        // test against fixed files
        let fixedFileText: string;
        let newFileText: string;
        try {
            const fixedFile = fileToLint.replace(/\.lint$/, FIXES_FILE_EXTENSION);
            const stat = fs.statSync(fixedFile);
            if (stat.isFile()) {
                fixedFileText = fs.readFileSync(fixedFile, "utf8");
                const fixes = failures.filter(f => f.hasFix()).map(f => f.getFix());
                newFileText = Fix.applyAll(fileTextWithoutMarkup, fixes);
            }
        } catch (e) {
            fixedFileText = "";
            newFileText = "";
        }

        results.results[fileToLint] = {
            errorsFromLinter,
            errorsFromMarkup,
            fixesFromLinter: newFileText,
            fixesFromMarkup: fixedFileText,
            markupFromLinter: parse.createMarkupFromErrors(fileTextWithoutMarkup, errorsFromMarkup),
            markupFromMarkup: parse.createMarkupFromErrors(fileTextWithoutMarkup, errorsFromLinter),
        };
    }

    return results;
}

export function consoleTestResultHandler(testResult: TestResult): boolean {
    let didAllTestsPass = true;

    for (const fileName of Object.keys(testResult.results)) {
        const results = testResult.results[fileName];
        process.stdout.write(`${fileName}:`);

        const markupDiffResults = diff.diffLines(results.markupFromMarkup, results.markupFromLinter);
        const fixesDiffResults = diff.diffLines(results.fixesFromMarkup, results.fixesFromLinter);
        const didMarkupTestPass = !markupDiffResults.some((diff) => diff.added || diff.removed);
        const didFixesTestPass = !fixesDiffResults.some((diff) => diff.added || diff.removed);

        /* tslint:disable:no-console */
        if (didMarkupTestPass && didFixesTestPass) {
            console.log(colors.green(" Passed"));
        } else {
            console.log(colors.red(" Failed!"));
            didAllTestsPass = false;
            if (!didMarkupTestPass) {
                displayDiffResults(markupDiffResults, MARKUP_FILE_EXTENSION);
            }
            if (!didFixesTestPass) {
                displayDiffResults(fixesDiffResults, FIXES_FILE_EXTENSION);
            }
        }
        /* tslint:enable:no-console */
    }

    return didAllTestsPass;
}

function displayDiffResults(diffResults: diff.IDiffResult[], extension: string) {
    /* tslint:disable:no-console */
    console.log(colors.green(`Expected (from ${extension} file)`));
    console.log(colors.red("Actual (from TSLint)"));

    for (const diffResult of diffResults) {
        let color = colors.grey;
        if (diffResult.added) {
            color = colors.green;
        } else if (diffResult.removed) {
            color = colors.red;
        }
        process.stdout.write(color(diffResult.value));
    }
    /* tslint:enable:no-console */
}<|MERGE_RESOLUTION|>--- conflicted
+++ resolved
@@ -41,7 +41,7 @@
             fixesFromMarkup: string;
             markupFromLinter: string;
             markupFromMarkup: string;
-        }
+        },
     };
 }
 
@@ -65,12 +65,7 @@
                 getCanonicalFileName: (filename: string) => filename,
                 getCurrentDirectory: () => "",
                 getDefaultLibFileName: () => ts.getDefaultLibFileName(compilerOptions),
-<<<<<<< HEAD
-                getDirectories: () => [],
-=======
-                // TODO: include this field when compiling with TS 2.0
-                // getDirectories: (path: string) => [],
->>>>>>> 439d7401
+                getDirectories: (path: string) => [],
                 getNewLine: () => "\n",
                 getSourceFile(filenameToGet: string) {
                     if (filenameToGet === this.getDefaultLibFileName()) {

--- conflicted
+++ resolved
@@ -1,13 +1,10 @@
 Change Log
 ===
 
-<<<<<<< HEAD
-=======
 v3.8.0
 ---
 * Stable release containing changes from the last dev release (v3.8.0-dev.0)
 
->>>>>>> 734638b5
 v3.8.0-dev.0
 ---
 * [new-rule] `no-invalid-this` rule (#1105)

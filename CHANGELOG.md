Change Log
===

<<<<<<< HEAD
v3.12.0-dev.2
---
* [enhancement] Support TypeScript v2.0.0-dev builds
=======
v3.12.1
---
* Stable release containing changes from the last dev release (v3.12.0-dev.1)
>>>>>>> b5ecc517

v3.12.0-dev.1
---
* [bugfix] Fix null reference bug in typedef rule (#1345)

v3.12.0
---
* Stable release containing changes from the last dev release (v3.12.0-dev.0)

v3.12.0-dev.0
---
* [new-rule] `only-arrow-functions` rule (#1318)
* [new-rule] `no-unused-new` rule (#1316)
* [new-rule-option] `arrow-call-signature` option for `typedef` rule (#1284)
* [enhancement] Metadata for every rule (#1311)
* [enhancement] `typedef` rule is more flexible about the location of typedefs for arrow functions (#1176)
* [enhancement] Failure messages are clearer and more consistent for many rules (#1303, #1307, #1309)
* [bugfix] `no-consecutive-blank-lines` now handles lines with only whitespace correctly (#1249)
* [bugfix] Correctly load `.json` config files that have a BOM (#1338)

Thanks to our contributors!
* @allannienhuis
* @arnaudvalle
* @bencoveney
* @chrismbarr
* @corydeppen
* @HamletDRC
* @JoshuaKGoldberg
* @timbrown81
* @tomduncalf
* @YuichiNukiyama

v3.11.0
---
* Stable release containing changes from the last dev release (v3.11.0-dev.0)

v3.11.0-dev.0
---
* [new-rule] `linebreak-style` rule (#123)
* [new-rule] `no-mergeable-namespace` rule (#843)
* [enhancement] Add built-in configurations (#1261)
* [enhancement] New vso formatter (#1281)
* [new-rule-option] `ignore-interfaces` option for `semicolon` rule (#1233)
* [bugfix] `no-default-export` rule handles more default export cases (#1241)

Thanks to our contributors!
* @cgwrench
* @HamletDRC
* @lijunle
* @paldepind
* @patsissons
* @schmuli
* @YuichiNukiyama

v3.10.2
---
* Stable release containing changes from the last dev release (v3.10.0-dev.2)

v3.10.0-dev.2
---
* [bugfix] `member-ordering` rule doesn't crash on methods in class expressions (#1252)
* [bugfix] `ban` rule handles chained methods appropriately (#1234)

Thanks to our contributors!
* @marines

v3.10.1
---
* Stable release containing changes from the last dev release (v3.10.0-dev.1)

v3.10.0-dev.1
---
* [bugfix] `member-ordering` rule doesn't crash on methods in object literals (#1243)

v3.10.0
---
* Stable release containing changes from the last dev release (v3.10.0-dev.0)

v3.10.0-dev.0
---
* [new-rule] `new-parens` rule (#1177)
* [new-rule] `no-default-export` rule (#1182)
* [new-rule-option] `order: ...` option for `member-ordering` rule (#1208)
* [new-rule-option] "ignore-for-loop" option for `one-variable-per-declaration` rule (#1204)
* [enhancement] "no-this-in-function-in-method" option renamed to "check-function-in-method" (#1203)
* [bugfix] `semicolon` rule checks export statements (#1155)

Thanks to our contributors!
* @chrismbarr
* @HamletDRC
* @larshp
* @patsissons
* @YuichiNukiyama

v3.9.0
---
* Stable release containing changes from the last dev release (v3.9.0-dev.0)

v3.9.0-dev.0
---
* [new-rule] `no-namespace` rule (#1133)
* [new-rule] `one-variable-per-declaration` rule (#525)
* [new-rule-option] "ignore-params" option for `no-inferrable-types` rule (#1190)
* [new-rule-option] "no-this-in-function-in-method" option for `no-invalid-this` rule (#1179)
* [enhancement] Single line enable/disable comments (#144)
* [enhancement] Resolve `extends` packages relative to location of configuration file (#1171)
* [enhancement] `Linter` class will throw an error if configuration is of an invalid type (#1167)
* [bugfix] `use-isnan` allows assaignments to `NaN` (#1054)
* [bugfix] `no-unreachable` handles allows hoisted type aliases (#564)
* [bugfix] `member-ordering` rule now checks constructors (#1158)
* [bugfix] `--test` CLI command works correctly with specifiying custom rules (#1195)

Thanks to our contributors!
* @abierbaum
* @HamletDRC
* @inthemill
* @janslow
* @JoshuaKGoldberg
* @mprobst
* @patsissions
* @YuichiNukiyama

v3.8.1
---
* Stable release containing changes from the last dev release (v3.8.0-dev.1)

v3.8.0-dev.1
---
* [bugfix] Allow JS directives at the start of constructors, getters, and setters (#1159)
* [bugfix] Remove accidentally included performance profiles from published NPM artifact (#1160)

v3.8.0
---
* Stable release containing changes from the last dev release (v3.8.0-dev.0)

v3.8.0-dev.0
---
* [new-rule] `no-invalid-this` rule (#1105)
* [new-rule] `use-isnan` rule (#1054)
* [new-rule] `no-reference` rule (#1139)
* [new-rule-option] "allow-pascal-case" option for `variable-name` rule (#1079)
* [enhancement] Comments now allowed in `tslint.json` files (#1129)
* [enhancement] Smarter `trailing-comma` behavior (#1122)
* [enhancement] `semicolon` rule more lenient with arrow-function class members (#1076)
* [enhancement] Allow enabling/disabling rules with `//` comments (#1134)
* [enhancement] New checkstyle formatter (#250)
* [enhancement] Clearer message for `no-var-keyword` rule (#1124)
* [bugfix] Loaded configurations are not cached (#1128)
* [bugfix] Allow JS directives at the start of class methods (#1144)

Thanks to our contributors!
* @AndyMoreland
* @chrismbarr
* @HamletDRC
* @JoshuaKGoldberg
* @sshev
* @unional

v3.7.4
---
* Stable release containing changes from the last dev release (v3.7.0-dev.5)

v3.7.0-dev.5
---
* [bugfix] Allow JS directives in namespaces (#1115)

v3.7.3
---
* Stable release containing changes from the last dev release (v3.7.0-dev.4)

v3.7.0-dev.4
---
* [bugfix] Downgrade `findup-sync` dependency (#1108)

v3.7.2
---
* Stable release containing changes from the last dev release (v3.7.0-dev.3)

v3.7.0-dev.3
---
* [bugfix] `findConfigurationPath` always returns an absolute path (#1093)
* [bugfix] Update `findup-sync` dependency (#1080)
* [bugfix] `declare global` no longer triggers `no-internal-module` rule (#1069)
* [bugfix] Valid JS directives no longer trigger `no-unused-expression` rule (#1050)

v3.7.1
---
* Stable release containing changes from the last dev release

v3.7.0-dev.2
---
* [bugfix] Improve handling of paths provided via the -c CLI option (#1083)

v3.7.0
---
* Stable release containing changes from the last dev release

v3.7.0-dev.1
---
* [enhancement] `extends` field for `tslint.json` files (#997)
* [enhancement] `--force` CLI option (#1059)
* [enhancement] Improve how `Linter` class handles configurations with a `rulesDirectory` field (#1035)
* [new-rule] `no-angle-bracket-type-assertion` rule (#639)
* [new-rule-option] "allow-undefined-check" option for `triple-equals` rule (#602)
* [new-rule-option] "always-prefix" and "never-prefix" option for `interface-name` rule (#512)

Thanks to our contributors!
* @Arnavion
* @chrismbarr
* @ChrisPearce
* @JoshuaKGoldberg
* @patsissonso
* @sasidhar
* @unional
* @vvakame

v3.6.0
---
* Stable release containing changes from the last dev release

v3.6.0-dev.1
---
* [enhancement] Add `--exclude` CLI option (#915)
* [bugfix] Fix `no-shadowed-variable` rule handling of standalone blocks (#1021)
* [deprecation] Configuration through `package.json` files (#1020)
* [API] Export additional configuration methods from top-level "tslint" module (#1009)

Thanks to our contributors!
* @blakeembrey
* @hamhut1066
* @meowtec

v3.5.0
---
* Stable release containing changes from the last dev release

v3.5.0-dev.1
---
* [new-rule-option] "ignore-pattern" option for `no-unused-variable` rule (#314)
* [bugfix] Fix occassional crash in `no-string-literal` rule (#906)
* [enhancement] Tweak behavior of `member-ordering` rule with regards to arrow function types in interfaces (#226)

Thanks to our contributors!
* @arusakov
* @Pajn

v3.4.0
---
* Stable release containing changes from the last two dev releases

v3.4.0-dev.2
---
* [new-rule-option] "arrow-parameter" option for `typedef` rule (#333)
* [new-rule-option] "never" option for `semicolon` rule (#363)
* [new-rule-option] "onespace" setting for `typedef-whitespace` rule (#888)
* [new-rule-option] `typedef-whitespace` rule can now check spacing on right side of typdef colon (#888)
* [enhancement] `member-ordering` rule treats arrow functions as methods (#226)
* [bugfix] Handle spaces before typedefs correctly in `typedef-whitespace` rule (#955)
* [bugfix] `label-position` rule now allows labels on `for-of` loops (#959)

Thanks to our contributors!
* @b0r3as
* @ChaseMoskal
* @Pajn
* @pe8ter
* @tomduncalf

v3.4.0-dev.1
---
* [enhancement] Revamped testing system (#620)
  * Writing tests for rules is now much simpler with a linter DSL.
    See exisitng tests in `test/rules/**/*.ts.lint` for examples.
* [enhancement] New msbuild formatter (#947)
* [bugfix] Fix handling of multiline literals in `trailing-comma` rule (#856)
* [bugfix] `one-line` rule correctly checks space between `catch` and opening brace (#925)
* [bugfix] `one-line` rule correctly checks multiline variable declarations (#935)
* [new-rule-option] New option `check-finally` for `one-line` rule (#925)
* __BREAKING CHANGES__
  * [bugfix] Report error when a rule in the config file is not found (#598)

Thanks to our contributors!
* @mmv
* @pe8ter

v3.3.0
---
* [bugfix] Tweak TSLint build so TSLint works with typescript@next (#926)

v3.3.0-dev.1
---
* [bugfix] Correctly handle more than one custom rules directory (#928)

v3.2.2
---
* Stable release containing changes from the last dev release

v3.2.2-dev.1
---
* [enhancement] Throw an error if a path to a directory of custom rules is invalid (#910)
* [new-rule-option] "jsx-single" and "jsx-double" options for `quotemark` rule (#673)
* [bugfix] Handle paths to directories of custom rules more accurately
* [bugfix] `no-unused-expression` rule handles `await` statements correctly (#887)

v3.2.1
---
* Stable release containing changes from the last dev release

v3.2.1-dev.1
---
* [enhancement] automatically generate a `tslint.json` file with new `--init` CLI command (#717)
* [bugfix] `no-var-keyword` rule detects the use of `var` in all types of `for` loops (#855)

v3.2.0
---
* Stable release containing changes from last two dev releases

v3.2.0-dev.2
---
* [bugfix] formatters are now exported correctly to work with TS 1.8 (#863)

v3.2.0-dev.1
---
* [bugfix] fixed bug in how custom rules directories are registered (#844)
* [enhancement] better support for globs in CLI (#827)
* [new-rule] `no-null-keyword` rule (#722)

v3.1.1
---
* Bump TypeScript peer dependency to `>= 1.7.3` due to `const enum` incompatibility (#832)

v3.1.0
---
* [bugfix] build with TS v1.7.3 to fix null pointer exception (#832)
* [bugfix] fixed false positive in `no-require-imports` rule (#816)

v3.1.0-dev.1
---
* [bugfix] fixed `no-shadowed-variable` false positives when handling destructuring in function params (#727)
* [enhancement] `rulesDirectory` in `tslint.json` now supports multiple file paths (#795)

v3.0.0
---
* [bugfix] `member-access` rule now handles object literals and get/set accessors properly (#801)
    * New rule options: `check-accessor` and `check-constructor`
* All the changes from the following releases, including some **breaking changes**:
    * `3.0.0-dev.3`
    * `3.0.0-dev.2`
    * `3.0.0-dev.1`
    * `2.6.0-dev.2`
    * `2.6.0-dev.1`

v3.0.0-dev.3
---
* TypeScript is now a peerDependency (#791)
* [bugfix] `no-unused-variable` rule with `react` option works with self-closing JSX tags (#776)
* [bugfix] `use-strict` bugfix (#544)

v3.0.0-dev.2
---
* [new-rule-option] "react" option for `no-unused-variable` rule (#698, #725)
* [bugfix] Fix how `Linter` is exported from "tslint" module (#760)
* [bugfix] `no-use-before-declare` rule doesn't crash on uncompilable code (#763)

v3.0.0-dev.1
---
* **BREAKING CHANGES**
    * Rearchitect TSLint to use external modules instead of merged namespaces (#726)
        * Dependencies need to be handled differently now by custom rules and formatters
        * See the [PR](https://github.com/palantir/tslint/pull/726) for full details about this change
    * `no-trailing-comma` rule removed, it is replaced by the `trailing-comma` rule (#687)
    * Rename `sort-object-literal-keys` rule to `object-literal-sort-keys` (#304, #537)
    * `Lint.abstract()` has been removed (#700)
* [new-rule] `trailing-comma` rule (#557, #687)
* [new-rule-option] "ban-keywords" option for `variable-name` rule (#735, #748)
* [bugfix] `typedef` rule now handles `for-of` loops correctly (#743)
* [bugfix] Handle tslint.json utf-8 files which have a BOM correctly (#90)

v2.6.0-dev.2
---
* Upgrade TypeScript compiler to `v1.7.0-dev.20151003`
* [bugfix] `no-unused-expression` rule now handles yield expressions properly (#706)

v2.6.0-dev.1
---
* Upgrade TypeScript compiler to `v1.7.0-dev.20150924`

v2.5.1
---
* [new-rule] no-inferrable-types rule (#676)
* [new-rule-option] "avoid-escape" option for quotemark rule (#543)
* [bugfix] type declaration for tslint external module #686
* [enhancement] `AbstractRule` and `AbstractFormatter` are now abstract classes (#631)
    * Note: `Lint.abstract()` is now deprecated

v2.5.0
---
* Use TypeScript compiler `v1.6.2`
* [bugfixes] #637, #642, #650, #652
* [bugfixes] fix various false positives in `no-unused-variable` rule (#570, #613, #663)
* Update project setup for latest VSCode (#662)

v2.5.0-beta
---
* Use TypeScript compiler `v1.6.0-beta`
* [bugfix] Fix `no-internal-module` false positives on nested namespaces (#600)
* [docs] Add documentation for `sort-object-literal-keys` rule

v2.5.0-dev.5
---
* Upgrade TypeScript compiler to `v1.7.0-dev.20150828`
* [bugfix] Handle .tsx files appropriately (#597, #558)

v2.5.0-dev.4
---
* Upgrade TypeScript compiler to `v1.6.0-dev.20150825`

v2.5.0-dev.3
---
* Upgrade TypeScript compiler to `v1.6.0-dev.20150821`

v2.5.0-dev.2
---
* Upgrade TypeScript compiler to `v1.6.0-dev.20150811`
* [bug] fix `whitespace` false positive in JSX elements (#559)

v2.5.0-dev.1
---
* Upgrade TypeScript compiler to `v1.6.0-dev.20150805`
* [enhancement] Support `.tsx` syntax (#490)

v2.4.5
---
* [bugfix] fix false positives on `no-shadowed-variable` rule (#500)
* [enhancement] add `allow-trailing-underscore` option to `variable-name` rule

v2.4.4
---
* [bugfix] remove "typescript" block from package.json (#606)

v2.4.3
---
* [new-rule] `no-conditional-assignment` (#507)
* [new-rule] `member-access` (#552)
* [new-rule] `no-internal-module` (#513)
* [bugfix] small fixes to `sample.tslint.json` (#545)
* [bugfix] fix README docs for quotemark and indent (#523)
* [enhancement] update `findup-sync` and `underscore.string` dependencies
* [enhancement] add `"typescript"` field to `package.json` (#560)
* [enhancement] small improvements to CLI help text
* [enhancement] expose raw failures array in the JS API (#477)

v2.4.2
---
* [bug] remove npm-shrinkwrap.json from the published package

v2.4.0
---
* Upgraded Typescript compiler to 1.5.3
* [bugs] #332, #493, #509, #483
* [bug] fix error message in `no-var-keyword` rule
* [enhancement] CI tests are now run on node v0.12 in addition to v0.10
* **BREAKING**
    * `-f` option removed from CLI

v2.3.1-beta
---
* [bugs] #137 #434 #451 #456
* [new-rule] `no-require-imports` disallows `require()` style imports
* [new-rule] `no-shadowed-variable` moves over shadowed variable checking from `no-duplicate-variable` into its own rule
* **BREAKING**
    * `no-duplicate-variable` now only checks for duplicates within the same block scope; enable `no-shadowed-variable` to get duplicate-variable checking across block scopes
* [enhancement] `no-duplicate-variable`, `no-shadowed-variable`, and `no-use-before-declare` now support ES6 destructuring
* [enhancement] tslint CLI now uses a default configuration if no config file is found

v2.3.0-beta
---
* [bugs] #401 #367 #324 #352
* [new-rule] `no-var-keyword` disallows `var` in favor of `let` and `const`
* [new-rule] `sort-object-literal-keys` forces object-literal keys to be sorted alphabetically
* Add support for ES6 destructuring and module syntax (affects `variable-name`, `no-use-before-declare`, `whitespace` and `no-unused-variable`)
* Add support for ES6 for-of and spread operator syntax
* Use tsconfig.json & JSCS in the build system

v2.2.0-beta
---
* Upgraded Typescript compiler to 1.5.0-beta
* **BREAKING CHANGES**
    * due to changes to the typescript compiler API, old custom rules may no longer work and may need to be rewritten
    * the JSON formatter's line and character positions are now back to being 0-indexed instead of 1-indexed
* [bugs] #328 #334 #319 #351 #365 #254
* [bug] fixes for tslint behavior around template strings (fixes #357, #349, #332, and more)
* [new-rule] `align` rule now enforces vertical alignment on parameters, arguments, and statements
* [new-rule] `switch-default` enforces a `default` case in `switch` statements
* [feature] `no-duplicate-variable` rule now additionally checks if function parameters have been shadowed
* Additional fixes to existing rules to work as before with the typescript 1.5 compiler

v2.1.1
---
* [bugs] #292 #293 #295 #301 #302
* Some internal refactoring
* Added Windows CI testing (appveyor)

v2.1.0
---
* Fix crash on Windows

v2.0.1
---
* Upgraded Typescript compiler to 1.4
* **BREAKING CHANGES**
    * typedef rule options were modified:
        * index-signature removed as no longer necessary
        * property-signature renamed to property-declaration
        * variable-declarator renamed to variable-declaration
        * member-variable-declarator renamed to member-variable-declaration
    * typedef-whitespace rule options were modified:
        * catch-clause was removed as invalid
        * further options were added, see readme for more details
    * due to changes to the typescript compiler API, old custom rules may no longer work and may need to be rewritten
    * the JSON formatter's line and character positions are now 1-indexed instead of 0-indexed

v1.2.0
---
* [bug] #245

v1.0.1
---
* [bug] #238

v1.0.0
---
* upgrade TypeScript compiler to 1.3
* **BREAKING CHANGES**
    * all error messages now start with a lower-case character and do not end with a period
    * all rule options are consistent in nomenclature. The `typedef` and `typedef-whitespace` rules now take in hyphenated options
    * `unused-variables` rule cannot find unused private variables defined in the constructor due to a bug in 1.3 compiler
    * `indent` rule has changed to only check for tabs or spaces and not enforce indentation levels

v0.4.12
---
* multiple files with -f on cli
* config file search starts with input file

v0.4.11
---
* [bugs] #136, #163
* internal refactors

v0.4.10
---
* [bugs] #138, #145, #146, #148

v0.4.9
---
* [new-rule] `no-any` disallows all uses of `any`
* [bug] `/* tslint:disable */` now disables semicolon rule as well
* [bug] delete operator no longer results in a false positive for `no-unused-expression`

v0.4.8
---
* [new-rule] `no-var-requires` disallows require statements not part of an import statement
* [new-rule] `typedef` rule also checks for member variables
* [bug] `no-unused-variable` no longer triggers false positives for class members labeled only `static`
* [bug] `no-unused-expression` no longer triggers false positives for `"use strict";` expressions
* [bug] `use-strict` works correctly on function declarations
* [bug] config file is now discoverable from other drives on Windows

v0.4.7
---
* [new-rule] added `no-unused-expression` rule which disallows unused expression statements
* [feature] the `check-operator` option for the `whitespace` rule now checks whitespace around the => token
* [bug] `no-use-before-declare-rule` no longer triggers false positives for member variables of classes used before the class is declared
* [bug] semicolon at end of file no longer triggers false positives for `whitespace` rule
* [bug] hoisted functions no longer cause false positives for the `no-unreachable` rule
* [bug] the rule loader no longer transforms/ignores the leading and trailing underscores and dashes of rule names in the config file
* [bug] `export import` statements no longer false positives for `no-unused-variable-rule`
* [docs] added documentation for creating custom rules and formatters
* [docs] added sample `tslint.json` file, under `docs/sample.tslint.json`

v0.4.6
---
* [build] migrated build to use `grunt-ts` instead of `grunt-typescript`
* [feature] `package.json` now contains a `tslintConfig` paramater to allow users to specify the location of the configuration file there
* [feature] tslint now searches for the configuration file in the user's home directory if not found in the current path
* [bug] unbraced conditionals no longer cause false positives for the `no-unreachable` rule

v0.4.5
---
* [feature] `no-unused-variable` no longer checks parameters by defualt. Parameters are now only checked if the `check-parameters` option is set.
* [bug] `no-unused-variable` parameter check no longer fails on variable argument parameters (like ...args) and on cases where the parameters are broken up by newlines.

v0.4.4
---
* [bug] `no-unused-variable` validates function parameters and constructor methods
* [bug] `no-empty` and `no-trailing-comma` rules handle empty objects

v0.4.3
---
* [new-rule] `no-unused-variable`
* [new-rule] `no-trailing-comma`
* [new-rule] `no-use-before-declare`
* [feature] support `--version` in CLI
* [feature] expose rule names to custom formatters
* [feature] add `verbose` formatter
* [bug] `no-empty` allows constructors with member declaration parameters
* [bug] CLI supports `--help`
* [bug] `max-line-length` allows CRLF endings<|MERGE_RESOLUTION|>--- conflicted
+++ resolved
@@ -1,15 +1,13 @@
 Change Log
 ===
 
-<<<<<<< HEAD
 v3.12.0-dev.2
 ---
 * [enhancement] Support TypeScript v2.0.0-dev builds
-=======
+
 v3.12.1
 ---
 * Stable release containing changes from the last dev release (v3.12.0-dev.1)
->>>>>>> b5ecc517
 
 v3.12.0-dev.1
 ---

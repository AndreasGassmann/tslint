Change Log
===

<<<<<<< HEAD
v3.3.0-dev.2
---
* Add TypeScript peer dependency `>=1.9.0-dev` to support latest nightlies
=======
v3.3.0
---
* [bugfix] Tweak TSLint build so TSLint works with typescript@next (#926)
>>>>>>> e5b5ff16

v3.3.0-dev.1
---
* [bugfix] Correctly handle more than one custom rules directory (#928)

v3.2.2
---
* Stable release containing changes from the last dev release

v3.2.2-dev.1
---
* [enhancement] Throw an error if a path to a directory of custom rules is invalid (#910)
* [new-rule-option] "jsx-single" and "jsx-double" options for `quotemark` rule (#673)
* [bugfix] Handle paths to directories of custom rules more accurately
* [bugfix] `no-unused-expression` rule handles `await` statements correctly (#887)

v3.2.1
---
* Stable release containing changes from the last dev release

v3.2.1-dev.1
---
* [enhancement] automatically generate a `tslint.json` file with new `--init` CLI command (#717)
* [bugfix] `no-var-keyword` rule detects the use of `var` in all types of `for` loops (#855)

v3.2.0
---
* Stable release containing changes from last two dev releases

v3.2.0-dev.2
---
* [bugfix] formatters are now exported correctly to work with TS 1.8 (#863)

v3.2.0-dev.1
---
* [bugfix] fixed bug in how custom rules directories are registered (#844)
* [enhancement] better support for globs in CLI (#827)
* [new-rule] `no-null-keyword` rule (#722)

v3.1.1
---
* Bump TypeScript peer dependency to `>= 1.7.3` due to `const enum` incompatibility (#832)

v3.1.0
---
* [bugfix] build with TS v1.7.3 to fix null pointer exception (#832)
* [bugfix] fixed false positive in `no-require-imports` rule (#816)

v3.1.0-dev.1
---
* [bugfix] fixed `no-shadowed-variable` false positives when handling destructuring in function params (#727)
* [enhancement] `rulesDirectory` in `tslint.json` now supports multiple file paths (#795)

v3.0.0
---
* [bugfix] `member-access` rule now handles object literals and get/set accessors properly (#801)
    * New rule options: `check-accessor` and `check-constructor`
* All the changes from the following releases, including some **breaking changes**:
    * `3.0.0-dev.3`
    * `3.0.0-dev.2`
    * `3.0.0-dev.1`
    * `2.6.0-dev.2`
    * `2.6.0-dev.1`

v3.0.0-dev.3
---
* TypeScript is now a peerDependency (#791)
* [bugfix] `no-unused-variable` rule with `react` option works with self-closing JSX tags (#776)
* [bugfix] `use-strict` bugfix (#544)

v3.0.0-dev.2
---
* [new-rule-option] "react" option for `no-unused-variable` rule (#698, #725)
* [bugfix] Fix how `Linter` is exported from "tslint" module (#760)
* [bugfix] `no-use-before-declare` rule doesn't crash on uncompilable code (#763)

v3.0.0-dev.1
---
* **BREAKING CHANGES**
    * Rearchitect TSLint to use external modules instead of merged namespaces (#726)
        * Dependencies need to be handled differently now by custom rules and formatters
        * See the [PR](https://github.com/palantir/tslint/pull/726) for full details about this change
    * `no-trailing-comma` rule removed, it is replaced by the `trailing-comma` rule (#687)
    * Rename `sort-object-literal-keys` rule to `object-literal-sort-keys` (#304, #537)
    * `Lint.abstract()` has been removed (#700)
* [new-rule] `trailing-comma` rule (#557, #687)
* [new-rule-option] "ban-keywords" option for `variable-name` rule (#735, #748)
* [bugfix] `typedef` rule now handles `for-of` loops correctly (#743)
* [bugfix] Handle tslint.json utf-8 files which have a BOM correctly (#90)

v2.6.0-dev.2
---
* Upgrade TypeScript compiler to `v1.7.0-dev.20151003`
* [bugfix] `no-unused-expression` rule now handles yield expressions properly (#706)

v2.6.0-dev.1
---
* Upgrade TypeScript compiler to `v1.7.0-dev.20150924`

v2.5.1
---
* [new-rule] no-inferrable-types rule (#676)
* [new-rule-option] "avoid-escape" option for quotemark rule (#543)
* [bugfix] type declaration for tslint external module #686
* [enhancement] `AbstractRule` and `AbstractFormatter` are now abstract classes (#631)
    * Note: `Lint.abstract()` is now deprecated

v2.5.0
---
* Use TypeScript compiler `v1.6.2`
* [bugfixes] #637, #642, #650, #652
* [bugfixes] fix various false positives in `no-unused-variable` rule (#570, #613, #663)
* Update project setup for latest VSCode (#662)

v2.5.0-beta
---
* Use TypeScript compiler `v1.6.0-beta`
* [bugfix] Fix `no-internal-module` false positives on nested namespaces (#600)
* [docs] Add documentation for `sort-object-literal-keys` rule

v2.5.0-dev.5
---
* Upgrade TypeScript compiler to `v1.7.0-dev.20150828`
* [bugfix] Handle .tsx files appropriately (#597, #558)

v2.5.0-dev.4
---
* Upgrade TypeScript compiler to `v1.6.0-dev.20150825`

v2.5.0-dev.3
---
* Upgrade TypeScript compiler to `v1.6.0-dev.20150821`

v2.5.0-dev.2
---
* Upgrade TypeScript compiler to `v1.6.0-dev.20150811`
* [bug] fix `whitespace` false positive in JSX elements (#559)

v2.5.0-dev.1
---
* Upgrade TypeScript compiler to `v1.6.0-dev.20150805`
* [enhancement] Support `.tsx` syntax (#490)

v2.4.5
---
* [bugfix] fix false positives on `no-shadowed-variable` rule (#500)
* [enhancement] add `allow-trailing-underscore` option to `variable-name` rule

v2.4.4
---
* [bugfix] remove "typescript" block from package.json (#606)

v2.4.3
---
* [new-rule] `no-conditional-assignment` (#507)
* [new-rule] `member-access` (#552)
* [new-rule] `no-internal-module` (#513)
* [bugfix] small fixes to `sample.tslint.json` (#545)
* [bugfix] fix README docs for quotemark and indent (#523)
* [enhancement] update `findup-sync` and `underscore.string` dependencies
* [enhancement] add `"typescript"` field to `package.json` (#560)
* [enhancement] small improvements to CLI help text
* [enhancement] expose raw failures array in the JS API (#477)

v2.4.2
---
* [bug] remove npm-shrinkwrap.json from the published package

v2.4.0
---
* Upgraded Typescript compiler to 1.5.3
* [bugs] #332, #493, #509, #483
* [bug] fix error message in `no-var-keyword` rule
* [enhancement] CI tests are now run on node v0.12 in addition to v0.10
* **BREAKING**
    * `-f` option removed from CLI

v2.3.1-beta
---
* [bugs] #137 #434 #451 #456
* [new-rule] `no-require-imports` disallows `require()` style imports
* [new-rule] `no-shadowed-variable` moves over shadowed variable checking from `no-duplicate-variable` into its own rule
* **BREAKING**
    * `no-duplicate-variable` now only checks for duplicates within the same block scope; enable `no-shadowed-variable` to get duplicate-variable checking across block scopes
* [enhancement] `no-duplicate-variable`, `no-shadowed-variable`, and `no-use-before-declare` now support ES6 destructuring
* [enhancement] tslint CLI now uses a default configuration if no config file is found

v2.3.0-beta
---
* [bugs] #401 #367 #324 #352
* [new-rule] `no-var-keyword` disallows `var` in favor of `let` and `const`
* [new-rule] `sort-object-literal-keys` forces object-literal keys to be sorted alphabetically
* Add support for ES6 destructuring and module syntax (affects `variable-name`, `no-use-before-declare`, `whitespace` and `no-unused-variable`)
* Add support for ES6 for-of and spread operator syntax
* Use tsconfig.json & JSCS in the build system

v2.2.0-beta
---
* Upgraded Typescript compiler to 1.5.0-beta
* **BREAKING CHANGES**
    * due to changes to the typescript compiler API, old custom rules may no longer work and may need to be rewritten
    * the JSON formatter's line and character positions are now back to being 0-indexed instead of 1-indexed
* [bugs] #328 #334 #319 #351 #365 #254
* [bug] fixes for tslint behavior around template strings (fixes #357, #349, #332, and more)
* [new-rule] `align` rule now enforces vertical alignment on parameters, arguments, and statements
* [new-rule] `switch-default` enforces a `default` case in `switch` statements
* [feature] `no-duplicate-variable` rule now additionally checks if function parameters have been shadowed
* Additional fixes to existing rules to work as before with the typescript 1.5 compiler

v2.1.1
---
* [bugs] #292 #293 #295 #301 #302
* Some internal refactoring
* Added Windows CI testing (appveyor)

v2.1.0
---
* Fix crash on Windows

v2.0.1
---
* Upgraded Typescript compiler to 1.4
* **BREAKING CHANGES**
    * typedef rule options were modified:
        * index-signature removed as no longer necessary
        * property-signature renamed to property-declaration
        * variable-declarator renamed to variable-declaration
        * member-variable-declarator renamed to member-variable-declaration
    * typedef-whitespace rule options were modified:
        * catch-clause was removed as invalid
        * further options were added, see readme for more details
    * due to changes to the typescript compiler API, old custom rules may no longer work and may need to be rewritten
    * the JSON formatter's line and character positions are now 1-indexed instead of 0-indexed

v1.2.0
---
* [bug] #245

v1.0.1
---
* [bug] #238

v1.0.0
---
* upgrade TypeScript compiler to 1.3
* **BREAKING CHANGES**
    * all error messages now start with a lower-case character and do not end with a period
    * all rule options are consistent in nomenclature. The `typedef` and `typedef-whitespace` rules now take in hyphenated options
    * `unused-variables` rule cannot find unused private variables defined in the constructor due to a bug in 1.3 compiler
    * `indent` rule has changed to only check for tabs or spaces and not enforce indentation levels

v0.4.12
---
* multiple files with -f on cli
* config file search starts with input file

v0.4.11
---
* [bugs] #136, #163
* internal refactors

v0.4.10
---
* [bugs] #138, #145, #146, #148

v0.4.9
---
* [new-rule] `no-any` disallows all uses of `any`
* [bug] `/* tslint:disable */` now disables semicolon rule as well
* [bug] delete operator no longer results in a false positive for `no-unused-expression`

v0.4.8
---
* [new-rule] `no-var-requires` disallows require statements not part of an import statement
* [new-rule] `typedef` rule also checks for member variables
* [bug] `no-unused-variable` no longer triggers false positives for class members labeled only `static`
* [bug] `no-unused-expression` no longer triggers false positives for `"use strict";` expressions
* [bug] `use-strict` works correctly on function declarations
* [bug] config file is now discoverable from other drives on Windows

v0.4.7
---
* [new-rule] added `no-unused-expression` rule which disallows unused expression statements
* [feature] the `check-operator` option for the `whitespace` rule now checks whitespace around the => token
* [bug] `no-use-before-declare-rule` no longer triggers false positives for member variables of classes used before the class is declared
* [bug] semicolon at end of file no longer triggers false positives for `whitespace` rule
* [bug] hoisted functions no longer cause false positives for the `no-unreachable` rule
* [bug] the rule loader no longer transforms/ignores the leading and trailing underscores and dashes of rule names in the config file
* [bug] `export import` statements no longer false positives for `no-unused-variable-rule`
* [docs] added documentation for creating custom rules and formatters
* [docs] added sample `tslint.json` file, under `docs/sample.tslint.json`

v0.4.6
---
* [build] migrated build to use `grunt-ts` instead of `grunt-typescript`
* [feature] `package.json` now contains a `tslintConfig` paramater to allow users to specify the location of the configuration file there
* [feature] tslint now searches for the configuration file in the user's home directory if not found in the current path
* [bug] unbraced conditionals no longer cause false positives for the `no-unreachable` rule

v0.4.5
---
* [feature] `no-unused-variable` no longer checks parameters by defualt. Parameters are now only checked if the `check-parameters` option is set.
* [bug] `no-unused-variable` parameter check no longer fails on variable argument parameters (like ...args) and on cases where the parameters are broken up by newlines.

v0.4.4
---
* [bug] `no-unused-variable` validates function parameters and constructor methods
* [bug] `no-empty` and `no-trailing-comma` rules handle empty objects

v0.4.3
---
* [new-rule] `no-unused-variable`
* [new-rule] `no-trailing-comma`
* [new-rule] `no-use-before-declare`
* [feature] support `--version` in CLI
* [feature] expose rule names to custom formatters
* [feature] add `verbose` formatter
* [bug] `no-empty` allows constructors with member declaration parameters
* [bug] CLI supports `--help`
* [bug] `max-line-length` allows CRLF endings<|MERGE_RESOLUTION|>--- conflicted
+++ resolved
@@ -1,15 +1,13 @@
 Change Log
 ===
 
-<<<<<<< HEAD
 v3.3.0-dev.2
 ---
 * Add TypeScript peer dependency `>=1.9.0-dev` to support latest nightlies
-=======
+
 v3.3.0
 ---
 * [bugfix] Tweak TSLint build so TSLint works with typescript@next (#926)
->>>>>>> e5b5ff16
 
 v3.3.0-dev.1
 ---
